name: Astarte end-to-end test

on:
  # Run when pushing to stable branches
  push:
    paths:
    - 'apps/**'
    - 'tools/astarte_e2e/**'
    - '.github/workflows/astarte-end-to-end-test-workflow.yaml'
    branches:
    - 'master'
    - 'release-*'
  # Run on branch/tag creation
  create:
  # Run on pull requests matching apps
  pull_request:
    paths:
    - 'apps/**'
    - 'tools/astarte_e2e/**'
    - '.github/workflows/astarte-end-to-end-test-workflow.yaml'

env:
<<<<<<< HEAD
  elixir_version: "1.15"
  otp_version: "24.2"
=======
  elixir_version: "1.14.5"
  otp_version: "25.3.2"
>>>>>>> eaac25f6

jobs:
  end-to-end-test:
    name: End-to-end Test
    runs-on: ubuntu-22.04
    steps:
    - uses: actions/checkout@v2
    - name: Initialize docker-compose files
      run: docker run -v $(pwd)/compose:/compose astarte/docker-compose-initializer
    - name: Build Astarte containers
      run: docker-compose build --parallel
    - name: Start all Astarte services
      run: docker-compose up -d
    - name: Wait for Astarte to come up
      run: |
        wget https://github.com/astarte-platform/wait-for-astarte-docker-compose/releases/download/v1.1.0/wait-for-astarte-docker-compose_1.1.0_linux_amd64.tar.gz
        tar xf wait-for-astarte-docker-compose_1.1.0_linux_amd64.tar.gz
        ./wait-for-astarte-docker-compose
    - name: Install astartectl
      run: |
        wget https://github.com/astarte-platform/astartectl/releases/download/v22.11.02/astartectl_22.11.02_linux_x86_64.tar.gz
        tar xf astartectl_22.11.02_linux_x86_64.tar.gz
        chmod +x astartectl
    - name: Create realm
      run: |
        ./astartectl utils gen-keypair test
        ./astartectl housekeeping realms create test --astarte-url http://api.astarte.localhost --realm-public-key test_public.pem -k compose/astarte-keys/housekeeping_private.pem -y
        echo "E2E_REALM=test" >> $GITHUB_ENV
        sleep 5
    - name: Install e2e test interfaces
      run: |
        for i in $(ls tools/astarte_e2e/priv/interfaces/); do
          echo "Installing $i"
          ./astartectl realm-management interfaces install tools/astarte_e2e/priv/interfaces/$i --astarte-url http://api.astarte.localhost -k test_private.pem -r $E2E_REALM
          sleep 2
        done
    - name: Register device
      run: |
        DEVICE_ID=$(./astartectl utils device-id generate-random)
        echo "E2E_DEVICE_ID=$DEVICE_ID" >> $GITHUB_ENV
        CREDENTIALS_SECRET=$(./astartectl pairing agent register $DEVICE_ID --astarte-url http://api.astarte.localhost -k test_private.pem -r $E2E_REALM | grep "Credentials Secret is" | cut -d '"' -f 2)
        echo "E2E_CREDENTIALS_SECRET=$CREDENTIALS_SECRET" >> $GITHUB_ENV
    - name: Generate AppEngine JWT
      run: |
        JWT=$(./astartectl utils gen-jwt appengine channels -k test_private.pem)
        echo "E2E_JWT=$JWT" >> $GITHUB_ENV
    - uses: actions/cache@v1
      with:
        path: tools/astarte_e2e/deps
        key: deps-${{ env.otp_version }}-${{ env.elixir_version }}-${{ hashFiles(format('{0}{1}{2}', github.workspace, '/tools/astarte_e2e', '/mix.lock')) }}
    - uses: actions/cache@v1
      with:
        path: tools/astarte_e2e/_build
        key: build-${{ env.otp_version }}-${{ env.elixir_version }}
    - uses: erlef/setup-beam@v1.15
      with:
        otp-version: ${{ env.otp_version }}
        elixir-version: ${{ env.elixir_version }}
    - name: Build Astarte E2E
      working-directory: tools/astarte_e2e
      run: |
        mix deps.get
        mix compile
    - name: Run Astarte E2E
      working-directory: tools/astarte_e2e
      env:
        E2E_PAIRING_URL: http://api.astarte.localhost/pairing
        E2E_APPENGINE_URL: http://api.astarte.localhost/appengine
        E2E_IGNORE_SSL_ERRORS: true
        E2E_CHECK_INTERVAL_SECONDS: 5
        E2E_CHECK_REPETITIONS: 5
        E2E_MAILER_TO_ADDRESS: mail@example.com
        E2E_MAIL_SUBJECT: "Subj: Astarte Notification"
      run: |
        mix run --no-halt
    - name: Check Docker
      if: ${{ failure() }}
      run: |
        docker-compose logs
    - name: Bring down Astarte docker-compose
      run: docker-compose down<|MERGE_RESOLUTION|>--- conflicted
+++ resolved
@@ -20,13 +20,8 @@
     - '.github/workflows/astarte-end-to-end-test-workflow.yaml'
 
 env:
-<<<<<<< HEAD
   elixir_version: "1.15"
-  otp_version: "24.2"
-=======
-  elixir_version: "1.14.5"
   otp_version: "25.3.2"
->>>>>>> eaac25f6
 
 jobs:
   end-to-end-test:
