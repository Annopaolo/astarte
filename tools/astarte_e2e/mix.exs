--- conflicted
+++ resolved
@@ -49,14 +49,9 @@
   # Run "mix help deps" to learn about dependencies.
   defp deps do
     [
-<<<<<<< HEAD
       {:astarte_device, github: "astarte-platform/astarte-device-sdk-elixir"},
-      {:phoenix_gen_socket_client, "~> 4.0"},
-=======
-      {:astarte_device, "~> 1.0.2"},
       {:phoenix_gen_socket_client,
        github: "J0/phoenix_gen_socket_client", ref: "5e8dee43a0fe877f747cf707baf0d45f713b223a"},
->>>>>>> 98842855
       {:websocket_client, "~> 1.2"},
       {:jason, "~> 1.0"},
       {:plug_cowboy, "~> 2.0"},
