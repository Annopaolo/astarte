defmodule Doc.MixProject do
  use Mix.Project

  @source_ref "release-1.0"

  def project do
    source_version =
      String.replace_prefix(@source_ref, "release-", "")
      |> String.replace("master", "snapshot")

    [
      app: :doc,
<<<<<<< HEAD
      version: "1.2.0-dev",
      elixir: "~> 1.4",
=======
      version: "1.1.0",
      elixir: "~> 1.14",
>>>>>>> eaac25f6
      start_permanent: Mix.env() == :prod,
      deps: deps(),
      name: "Astarte",
      homepage_url: "https://docs.astarte-platform.org/astarte/#{source_version}/",
      source_url: "https://github.com/astarte-platform/astarte",
      docs: docs()
    ]
  end

  defp deps do
    [{:ex_doc, "~> 0.29", only: :dev}]
  end

  # Add here additional documentation files
  defp docs do
    [
      main: "001-intro_user",
      logo: "images/mascot.png",
      # It's in the docs repo root
      javascript_config_path: "../common_vars.js",
      extras: Path.wildcard("pages/*/*.md"),
      assets: "images/",
      api_reference: false,
      source_ref: "#{@source_ref}/doc",
      groups_for_extras: [
        "Architecture, Design and Concepts": ~r"/architecture/",
        "User Guide": ~r"/user/",
        "Administrator Guide": ~r"/administrator/",
        Tutorials: ~r"/tutorials/",
        "REST API Reference": ~r"/api/"
      ],
      groups_for_modules: [
        "App Engine": ~r"Astarte.AppEngine",
        Core: ~r"Astarte.Core",
        Housekeeping: ~r"Astarte.Housekeeping",
        Pairing: ~r"Astarte.Pairing",
        "Realm Management": ~r"Astarte.RealmManagement",
        RPC: ~r"Astarte.RPC"
      ]
    ]
  end
end<|MERGE_RESOLUTION|>--- conflicted
+++ resolved
@@ -10,13 +10,8 @@
 
     [
       app: :doc,
-<<<<<<< HEAD
       version: "1.2.0-dev",
-      elixir: "~> 1.4",
-=======
-      version: "1.1.0",
       elixir: "~> 1.14",
->>>>>>> eaac25f6
       start_permanent: Mix.env() == :prod,
       deps: deps(),
       name: "Astarte",
