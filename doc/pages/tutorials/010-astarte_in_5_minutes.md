# Astarte in 5 minutes

**This documentation page describes a development version, for production systems please use the [stable version](https://docs.astarte-platform.org/latest) instead.**

This tutorial will guide you through bringing up your Astarte instance, creating a realm and streaming your first data from a device simulator (or a real device) before your cup of tea is ready.

## Before you begin

First of all, please keep in mind that **this setup is not meant to be used in production**: by default, no persistence is involved, the installation does not have any recovery mechanism, and you will have to restart services manually in case something goes awry. This guide is great if you want to take Astarte for a spin, or if you want to use an isolated instance for development.

You will need a machine with at least 4GB of RAM, a recent 64-bit operating system with [Docker](https://www.docker.com/), [Docker Compose](https://docs.docker.com/compose/install/) and [astartectl](https://github.com/astarte-platform/astartectl) installed. If you don't have `astartectl` installed on your machine yet, you should install it by following the instructions in [astartectl's README](https://github.com/astarte-platform/astartectl#installation)

Also, on the machine(s) or device(s) you will use as a client, you will need either Docker, or a [Qt5](https://www.qt.io/) installation with development components if you wish to build and run components locally.

Due to ScyllaDB requirements, if you're working on a Linux machine you should make sure that `aio-max-nr` is at least `1048576`:

```sh
cat /proc/sys/fs/aio-max-nr
1048576
```

If it's less than that, you'll need to edit your `/etc/sysctl.conf` file

```
fs.aio-max-nr = 1048576
```

and to persist this configuration

```sh
sudo sysctl -p
```

## Checking prerequistes

Docker version >= 19 is recommended:

```sh
$ docker -v
Docker version 19.03.8
```

Docker compose version >= 1.17 is recommended:

```sh
$ docker-compose -v
docker compose version 1.17.1, build unknown
```

astartectl 1.0.x is recommended:

```sh
$ astartectl version
astartectl 1.0.0-dev
```

This procedure has been tested on several systems, and is validated and maintained against
Ubuntu 18.04 and macOS 10.15 Catalina, but any other modern operating system should work.

## Install Astarte

To get our Astarte instance running as fast as possible, we will install Astarte's standalone distribution. It includes a tunable Docker Compose which brings up Astarte and every companion service needed for it to work. To do so, simply clone Astarte's main repository and use its scripts to bring it up:

```sh
<<<<<<< HEAD
$ git clone https://github.com/astarte-platform/astarte.git && cd astarte
$ docker run -v $(pwd)/compose:/compose astarte/docker-compose-initializer
=======
$ git clone https://github.com/astarte-platform/astarte.git -b v0.11.4 && cd astarte
$ docker run -v $(pwd)/compose:/compose astarte/docker-compose-initializer:0.11.4
>>>>>>> 49d03319
$ docker-compose up -d
```

`docker-compose-initializer` will generate a root CA for devices, a key pair for Housekeeping, and a self-signed certificate for the broker (note: this is a *really* bad idea in production). You can tune the compose file further to use legitimate certificates and custom keys, but this is out of the scope of this tutorial.

Compose might take some time to bring everything up, but usually within a minute from the containers creation Astarte will be ready. Compose will forward the following ports to your machine:

* `4000`: Realm Management API
* `4001`: Housekeeping API
* `4002`: AppEngine API
* `4003`: Pairing API
* `8883`: MQTTS
* `1885`: MQTT with Proxy Protocol for SSL termination (won't be used)
* `80`: Let's Encrypt verification (won't be used)

This example won't use Let's Encrypt with VerneMQ - in case binding to port 80 is a problem to you, you can comment it out in `docker-compose.yml` without affecting any functionality.

To check everything went fine, use `docker ps` to verify relevant containers are up: Astarte itself, VerneMQ, PostgreSQL (used by CFSSL), CFSSL, RabbitMQ and ScyllaDB should be now running on your system. If any of them isn't up and running, `docker ps -a` should show it stopped or failed. In those cases, it is advised to issue `docker-compose up -d` again to fix potential temporary failures.

## Create a Realm

Now that we have our instance up and running, we can start setting up a Realm for our device. We'll call our Realm `test`. Given we have no SSO or Authentication mechanism set up, we're just going to generate a public key to sign our JWTs with. You can create one with `astartectl`:

```sh
$ astartectl utils gen-keypair test
```

Also, we will need a JWT token to authenticate against Housekeeping. `generate-compose-files.sh` created a keypair automatically, which is in `compose/astarte-keys/housekeeping_{private,public}.pem`. To perform all of our Astarte interactions, we will use `astartectl`.

Use `astartectl` to create a new Realm:

```sh
$ astartectl housekeeping realms create test --housekeeping-url http://localhost:4001/ --realm-public-key test_public.pem -k compose/astarte-keys/housekeeping_private.pem
```

This creates a `test` realm, which should be ready to be used almost immediately. To ensure your realm is available and ready, check if it exists in Astarte by issuing:

```sh
$ astartectl housekeeping realms ls --housekeeping-url http://localhost:4001/ -k compose/astarte-keys/housekeeping_private.pem
```

## Install an interface

We will use [Astarte's Qt5 Stream Generator](https://github.com/astarte-platform/stream-qt5-test) to feed data into Astarte. However before starting, we will have to install `org.astarte-platform.genericsensors.Values` interface into our new realm. To do that, we can use `astartectl` again:

```sh
$ astartectl realm-management interfaces install standard-interfaces/org.astarte-platform.genericsensors.Values.json --realm-management-url http://localhost:4000/ -r test -k test_private.pem
```

Now `org.astarte-platform.genericsensors.Values` should show up among our available interfaces:

```sh
$ astartectl realm-management interfaces ls --realm-management-url http://localhost:4000/ -r test -k test_private.pem
```

Our Astarte instance is now ready for our devices.

## Install a trigger

We will also test Astarte's push capabilities with a trigger. This will send a POST to a URL of our choice every time the value generated by `stream_test` is above 0.6.

Due to how triggers work, it is fundamental to install the trigger before a device connects. Doing otherwise will cause the trigger to kick in at a later time, and as such no events will be streamed for a while.

Replace `$TRIGGER_TARGET_URL` with your target URL in the example below, you can use a Postbin service like [Mailgun Postbin](http://bin.mailgun.net) to generate a URL and see the POST requests. The resulting trigger would be:

```json
{
  "name": "my_trigger",
  "action": {
    "http_url": "$TRIGGER_TARGET_URL",
    "http_method": "post"
  },
  "simple_triggers": [
    {
      "type": "data_trigger",
      "on": "incoming_data",
      "interface_name": "org.astarte-platform.genericsensors.Values",
      "interface_major": 1,
      "match_path": "/streamTest/value",
      "value_match_operator": ">",
      "known_value": 0.6
    }
  ]
}
```

Replace `$TRIGGER_TARGET_URL` with the URL your Trigger will target. Assuming you saved this as `my_trigger.json`, you can now install it through `astartectl`:

```sh
$ astartectl realm-management triggers install my_trigger.json --realm-management-url http://localhost:4000/ -r test -k test_private.pem
```

You can now check that your trigger is correctly installed:

```sh
$ astartectl realm-management triggers ls --realm-management-url http://localhost:4000/ -r test -k test_private.pem
```

## Stream data

If you already have an Astarte compliant device, you can configure it and connect it straight away,
and it will just work with your new installation - provided you skip SSL checks on the broker's
certificate. If you don't, you can use Astarte's `stream-qt5-test` to emulate an Astarte device and
generate a `datastream`. You can do this either on the same machine where you are running Astarte,
or from another machine or device on the same network.

### Using a container for stream-qt5-test

Astarte's `stream-qt5-test` can be pulled from Docker Hub with:

```sh
$ docker pull astarte/astarte-stream-qt5-test:1.0.0-rc.0
```

Its most basic invocation (from your `astarte` repository tree) is:

```sh
$ docker run --net="host" -e "DEVICE_ID=$(astartectl utils device-id generate-random)" -e "PAIRING_HOST=http://localhost:4003" -e "REALM=test" -e "AGENT_KEY=$(astartectl utils gen-jwt pairing -k test_private.pem)" -e "IGNORE_SSL_ERRORS=true" astarte/astarte-stream-qt5-test:1.0.0-rc.0
```

This will generate a random datastream from a brand new, random Device ID. You can tweak those parameters to whatever suits you better by having a look at the Dockerfile. You can spawn any number of instances you like, or you can have the same Device ID send longer streams of data by saving the container's persistency through a Docker Volume. If you wish to do so, simply add `-v /persistency:<your persistency path>` to your `docker run` invocation.

Refer to `stream-qt5-test` [README](https://github.com/astarte-platform/stream-qt5-test/blob/v1.0.0-rc.0/README.md) for more details on which variables can be passed to the container.

Also, please note that the `--net="host"` parameter is required to make `localhost` work. If this is not desirable, you can change `PAIRING_HOST` to an host reachable from within the container network. Obviously, that parameter isn't required if you're running the container on a different machine and `PAIRING_HOST` is pointing to a different URL.

## Grab your tea

Congratulations! Your devices or fake devices are now communicating with Astarte, and your tea should be ready by now. You can check if everything is working out by invoking AppEngine APIs to get some values. In case you are using `stream-qt5-test`, you can get the last sent value with `astartectl`:

```sh
$ astartectl appengine devices get-samples <your device id> org.astarte-platform.genericsensors.Values /streamTest/value --count 1 --appengine-url http://localhost:4002 -r test -k test_private.pem
```

If you get a meaningful value, congratulations - you have a working Astarte installation with your first `datastream` coming in!

Moreover, Astarte's Docker Compose also installs [Astarte Dashboard](https://github.com/astarte-platform/astarte-dashboard), from which you can manage your Realms and install Triggers, Interfaces and more from a Web UI. It is accessible by default at `http://localhost:4040/` - remember that if you are not exposing Astarte from `localhost`, you have to change Realm Management API's URL in Dashboard's configuration file, to be found in `compose/astarte-dashboard/config.json` in Astarte's repository. You can generate a token for Astarte Dashboard, as usual, through `astartectl utils gen-jwt all-realm-apis -k test_private.pem`. By default, `astartectl` will generate a token valid for 8 hours, but you can set a specific expiration by using the `-e <seconds>` parameter.

From here on, you can use all of Astarte's APIs and features from your own installation. You can add devices, experiment with interfaces, or develop your own applications on top of Astarte's triggers or AppEngine's APIs. And have a lot of fun!

## Cleaning up

When you're done with your tests and developments, you can use `docker-compose` again to tear down your Astarte instance simply by issuing:

```sh
$ docker-compose down
```

Unless you add the `-v ` option, persistencies will be kept and next time you will `docker-compose up` the cluster will come back in the very same state you left it last time. `docker-compose down -v` is extremely useful during development, especially if you want a clean slate for testing your applications or your routines every time.

## Final notes

Running Astarte through `docker-compose` is the fastest way for going from zero to hero. However, **please keep in mind this setup is unlikely to hold for long in production, and is by design broken for large installations**. We can't stop you from running such a thing in production, but do so as long as you know you voided your warranty by doing so.

This method is great for development and for trying out the system. If you wish to deploy Astarte in a more robust environment, have a look at [Astarte Enterprise](https://astarte.cloud/) or, if you want to go the DIY way, make sure that **at least** every service which requires persistency has reliable storage and adequate redundancy beneath it.<|MERGE_RESOLUTION|>--- conflicted
+++ resolved
@@ -62,13 +62,8 @@
 To get our Astarte instance running as fast as possible, we will install Astarte's standalone distribution. It includes a tunable Docker Compose which brings up Astarte and every companion service needed for it to work. To do so, simply clone Astarte's main repository and use its scripts to bring it up:
 
 ```sh
-<<<<<<< HEAD
 $ git clone https://github.com/astarte-platform/astarte.git && cd astarte
-$ docker run -v $(pwd)/compose:/compose astarte/docker-compose-initializer
-=======
-$ git clone https://github.com/astarte-platform/astarte.git -b v0.11.4 && cd astarte
-$ docker run -v $(pwd)/compose:/compose astarte/docker-compose-initializer:0.11.4
->>>>>>> 49d03319
+$ docker run -v $(pwd)/compose:/compose astarte/docker-compose-initializer:1.0.0
 $ docker-compose up -d
 ```
 
