#
# This file is part of Astarte.
#
# Copyright 2017-2021 Ispirata Srl
#
# Licensed under the Apache License, Version 2.0 (the "License");
# you may not use this file except in compliance with the License.
# You may obtain a copy of the License at
#
#    http://www.apache.org/licenses/LICENSE-2.0
#
# Unless required by applicable law or agreed to in writing, software
# distributed under the License is distributed on an "AS IS" BASIS,
# WITHOUT WARRANTIES OR CONDITIONS OF ANY KIND, either express or implied.
# See the License for the specific language governing permissions and
# limitations under the License.
#

defmodule Astarte.RealmManagement.Mixfile do
  use Mix.Project

  def project do
    [
      app: :astarte_realm_management,
      elixir: "~> 1.14",
<<<<<<< HEAD
      version: "1.2.0-dev",
=======
      version: "1.1.0",
>>>>>>> e0fd4260
      build_embedded: Mix.env() == :prod,
      start_permanent: Mix.env() == :prod,
      test_coverage: [tool: ExCoveralls],
      preferred_cli_env: [
        coveralls: :test,
        "coveralls.detail": :test,
        "coveralls.post": :test,
        "coveralls.html": :test
      ],
      dialyzer: [plt_core_path: dialyzer_cache_directory(Mix.env())],
      deps: deps() ++ astarte_required_modules(System.get_env("ASTARTE_IN_UMBRELLA"))
    ]
  end

  def application do
    [
      extra_applications: [:lager, :logger],
      mod: {Astarte.RealmManagement, []}
    ]
  end

  defp dialyzer_cache_directory(:ci) do
    "dialyzer_cache"
  end

  defp dialyzer_cache_directory(_) do
    nil
  end

  defp astarte_required_modules("true") do
    [
      {:astarte_core, in_umbrella: true},
      {:astarte_rpc, in_umbrella: true},
      {:astarte_data_access, in_umbrella: true}
    ]
  end

  defp astarte_required_modules(_) do
    [
      {:astarte_core, "~> 1.1"},
      {:astarte_data_access, "~> 1.1"},
      {:astarte_rpc, "~> 1.1"}
    ]
  end

  defp deps do
    [
      {:excoveralls, "~> 0.15", only: :test},
      {:pretty_log, "~> 0.1"},
      {:plug_cowboy, "~> 2.1"},
      {:jason, "~> 1.2"},
      {:skogsra, "~> 2.2"},
      {:telemetry_metrics_prometheus_core, "~> 0.4"},
      {:telemetry_metrics, "~> 0.4"},
      {:telemetry_poller, "~> 0.4"},
      {:xandra, "~> 0.13"},
      {:observer_cli, "~> 1.5"},
      {:dialyxir, "~> 1.0", only: [:dev, :ci], runtime: false},
      # Workaround for Elixir 1.15 / ssl_verify_fun issue
      # See also: https://github.com/deadtrickster/ssl_verify_fun.erl/pull/27
      {:ssl_verify_fun, "~> 1.1.0", manager: :rebar3, override: true}
    ]
  end
end<|MERGE_RESOLUTION|>--- conflicted
+++ resolved
@@ -23,11 +23,7 @@
     [
       app: :astarte_realm_management,
       elixir: "~> 1.14",
-<<<<<<< HEAD
       version: "1.2.0-dev",
-=======
-      version: "1.1.0",
->>>>>>> e0fd4260
       build_embedded: Mix.env() == :prod,
       start_permanent: Mix.env() == :prod,
       test_coverage: [tool: ExCoveralls],
