--- conflicted
+++ resolved
@@ -22,11 +22,7 @@
   def project do
     [
       app: :astarte_realm_management_api,
-<<<<<<< HEAD
       version: "0.11.0-dev",
-=======
-      version: "0.10.0-rc.0",
->>>>>>> baa636f6
       build_path: "_build",
       config_path: "config/config.exs",
       deps_path: "deps",
